--- conflicted
+++ resolved
@@ -234,11 +234,8 @@
 requires-dist = [
     { name = "numpy", specifier = ">=2.2.4" },
     { name = "opencv-python", specifier = ">=4.11.0.86" },
-<<<<<<< HEAD
+    { name = "pillow", marker = "extra == 'demo'", specifier = ">=11.1.0" },
     { name = "soundcard", specifier = ">=0.4.4" },
-=======
-    { name = "pillow", marker = "extra == 'demo'", specifier = ">=11.1.0" },
->>>>>>> 5a66e84b
 ]
 provides-extras = ["demo"]
 
